--- conflicted
+++ resolved
@@ -206,28 +206,6 @@
         }
     };
     auto& flush_token = _flush_tokens[new_segid % _flush_tokens.size()];
-<<<<<<< HEAD
-=======
-    auto load_stream_flush_token_max_tasks = config::load_stream_flush_token_max_tasks;
-    auto load_stream_max_wait_flush_token_time_ms =
-            config::load_stream_max_wait_flush_token_time_ms;
-    DBUG_EXECUTE_IF("TabletStream.add_segment.long_wait", {
-        load_stream_flush_token_max_tasks = 0;
-        load_stream_max_wait_flush_token_time_ms = 1000;
-    });
-    MonotonicStopWatch timer;
-    timer.start();
-    while (flush_token->num_tasks() >= load_stream_flush_token_max_tasks) {
-        if (timer.elapsed_time() / 1000 / 1000 >= load_stream_max_wait_flush_token_time_ms) {
-            return Status::Error<true>(
-                    "wait flush token back pressure time is more than "
-                    "load_stream_max_wait_flush_token_time {}",
-                    load_stream_max_wait_flush_token_time_ms);
-        }
-        bthread_usleep(10 * 1000); // 10ms
-    }
-    timer.stop();
->>>>>>> e7d67e94
     return flush_token->submit_func(add_segment_func);
 }
 
