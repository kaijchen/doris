// Licensed to the Apache Software Foundation (ASF) under one
// or more contributor license agreements.  See the NOTICE file
// distributed with this work for additional information
// regarding copyright ownership.  The ASF licenses this file
// to you under the Apache License, Version 2.0 (the
// "License"); you may not use this file except in compliance
// with the License.  You may obtain a copy of the License at
//
//   http://www.apache.org/licenses/LICENSE-2.0
//
// Unless required by applicable law or agreed to in writing,
// software distributed under the License is distributed on an
// "AS IS" BASIS, WITHOUT WARRANTIES OR CONDITIONS OF ANY
// KIND, either express or implied.  See the License for the
// specific language governing permissions and limitations
// under the License.

#include "olap/memtable_memory_limiter.h"

#include <bvar/bvar.h>

#include "common/config.h"
#include "olap/memtable_writer.h"
#include "util/doris_metrics.h"
#include "util/mem_info.h"
#include "util/metrics.h"

namespace doris {
DEFINE_GAUGE_METRIC_PROTOTYPE_5ARG(memtable_memory_limiter_mem_consumption, MetricUnit::BYTES, "",
                                   memtable_memory_limiter_mem_consumption,
                                   Labels({{"type", "load"}}));

bvar::LatencyRecorder g_memtable_memory_limit_latency_ms("mm_limiter_limit_time_ms");
bvar::Adder<int> g_memtable_memory_limit_waiting_threads("mm_limiter_waiting_threads");
bvar::Status<int64_t> g_memtable_active_memory("mm_limiter_mem_active", 0);
bvar::Status<int64_t> g_memtable_write_memory("mm_limiter_mem_write", 0);
bvar::Status<int64_t> g_memtable_flush_memory("mm_limiter_mem_flush", 0);
bvar::Status<int64_t> g_memtable_load_memory("mm_limiter_mem_load", 0);
bvar::Status<int64_t> g_load_hard_mem_limit("mm_limiter_limit_hard", 0);
bvar::Status<int64_t> g_load_soft_mem_limit("mm_limiter_limit_soft", 0);

// Calculate the total memory limit of all load tasks on this BE
static int64_t calc_process_max_load_memory(int64_t process_mem_limit) {
    if (process_mem_limit == -1) {
        // no limit
        return -1;
    }
    int32_t max_load_memory_percent = config::load_process_max_memory_limit_percent;
    return process_mem_limit * max_load_memory_percent / 100;
}

MemTableMemoryLimiter::MemTableMemoryLimiter() {}

MemTableMemoryLimiter::~MemTableMemoryLimiter() {
    DEREGISTER_HOOK_METRIC(memtable_memory_limiter_mem_consumption);
}

Status MemTableMemoryLimiter::init(int64_t process_mem_limit) {
    _load_hard_mem_limit = calc_process_max_load_memory(process_mem_limit);
    _load_soft_mem_limit = _load_hard_mem_limit * config::load_process_soft_mem_limit_percent / 100;
    _load_safe_mem_permit =
            _load_hard_mem_limit * config::load_process_safe_mem_permit_percent / 100;
    g_load_hard_mem_limit.set_value(_load_hard_mem_limit);
    g_load_soft_mem_limit.set_value(_load_soft_mem_limit);
    _memtable_tracker_set =
            MemTrackerLimiter::create_shared(MemTrackerLimiter::Type::LOAD, "MemTableTrackerSet");
    _mem_tracker = std::make_unique<MemTracker>("AllMemTableMemory",
                                                ExecEnv::GetInstance()->details_mem_tracker_set());
    REGISTER_HOOK_METRIC(memtable_memory_limiter_mem_consumption,
                         [this]() { return _mem_tracker->consumption(); });
    _log_timer.start();
    return Status::OK();
}

void MemTableMemoryLimiter::register_writer(std::weak_ptr<MemTableWriter> writer) {
    std::lock_guard<std::mutex> l(_lock);
    _writers.push_back(writer);
}

bool MemTableMemoryLimiter::_sys_avail_mem_less_than_warning_water_mark() {
    // reserve a small amount of memory so we do not trigger MinorGC
<<<<<<< HEAD
    return doris::GlobalMemoryArbitrator::sys_mem_available() <
           doris::MemInfo::sys_mem_available_warning_water_mark() +
                   config::memtable_limiter_reserved_memory_bytes;
=======
    auto reserved_mem = doris::MemInfo::sys_mem_available_low_water_mark();
    auto avail_mem_lack = doris::MemInfo::sys_mem_available_warning_water_mark() -
                          doris::GlobalMemoryArbitrator::sys_mem_available();
    return avail_mem_lack + reserved_mem;
>>>>>>> ec8467f5
}

bool MemTableMemoryLimiter::_process_used_mem_more_than_soft_mem_limit() {
    // reserve a small amount of memory so we do not trigger MinorGC
    return GlobalMemoryArbitrator::process_memory_usage() >
           MemInfo::soft_mem_limit() - config::memtable_limiter_reserved_memory_bytes;
}

bool MemTableMemoryLimiter::_soft_limit_reached() {
    return _mem_tracker->consumption() >= _load_soft_mem_limit || _hard_limit_reached();
}

bool MemTableMemoryLimiter::_hard_limit_reached() {
    return _mem_tracker->consumption() >= _load_hard_mem_limit ||
           _sys_avail_mem_less_than_warning_water_mark() ||
           _process_used_mem_more_than_soft_mem_limit();
}

bool MemTableMemoryLimiter::_load_usage_low() {
    return _mem_tracker->consumption() <= _load_safe_mem_permit;
}

void MemTableMemoryLimiter::handle_memtable_flush() {
    // Check the soft limit.
    DCHECK(_load_soft_mem_limit > 0);
    if (!_soft_limit_reached() || _load_usage_low()) {
        return;
    }
    MonotonicStopWatch timer;
    timer.start();
    std::unique_lock<std::mutex> l(_lock);
    g_memtable_memory_limit_waiting_threads << 1;
    while (_hard_limit_reached()) {
        LOG(INFO) << "reached memtable memory hard limit"
                  << " (active: " << PrettyPrinter::print_bytes(_active_mem_usage)
                  << ", write: " << PrettyPrinter::print_bytes(_write_mem_usage)
                  << ", flush: " << PrettyPrinter::print_bytes(_flush_mem_usage) << ")";
        if (_active_mem_usage >=
            _write_mem_usage * config::memtable_hard_limit_active_percent / 100) {
            _flush_active_memtables(_write_mem_usage / 20);
        }
        if (!_hard_limit_reached()) {
            break;
        }
        auto st = _hard_limit_end_cond.wait_for(l, std::chrono::milliseconds(1000));
        if (st == std::cv_status::timeout) {
            LOG(INFO) << "timeout when waiting for memory hard limit end, try again";
        }
    }
    g_memtable_memory_limit_waiting_threads << -1;
    if (_soft_limit_reached()) {
        LOG(INFO) << "reached memtable memory soft limit"
                  << " (active: " << PrettyPrinter::print_bytes(_active_mem_usage)
                  << ", write: " << PrettyPrinter::print_bytes(_write_mem_usage)
                  << ", flush: " << PrettyPrinter::print_bytes(_flush_mem_usage) << ")";
        if (_active_mem_usage >=
            _write_mem_usage * config::memtable_soft_limit_active_percent / 100) {
            _flush_active_memtables(_write_mem_usage / 20);
        }
    }
    timer.stop();
    int64_t time_ms = timer.elapsed_time() / 1000 / 1000;
    g_memtable_memory_limit_latency_ms << time_ms;
    LOG(INFO) << "waited " << time_ms << " ms for memtable memory limit";
}

void MemTableMemoryLimiter::_flush_active_memtables(int64_t need_flush) {
    if (need_flush <= 0) {
        return;
    }

    _refresh_mem_tracker();
    if (_active_writers.size() == 0) {
        return;
    }
    int64_t mem_flushed = 0;
    int64_t num_flushed = 0;
    int64_t avg_mem = _active_mem_usage / _active_writers.size();
    for (auto writer : _active_writers) {
        int64_t mem = _flush_memtable(writer, avg_mem);
        mem_flushed += mem;
        num_flushed += (mem > 0);
        if (mem_flushed >= need_flush) {
            break;
        }
    }
    LOG(INFO) << "flushed " << num_flushed << " out of " << _active_writers.size()
              << " active writers, flushed size: " << PrettyPrinter::print_bytes(mem_flushed);
}

int64_t MemTableMemoryLimiter::_flush_memtable(std::weak_ptr<MemTableWriter> writer_to_flush,
                                               int64_t threshold) {
    auto writer = writer_to_flush.lock();
    if (!writer) {
        return 0;
    }
    auto mem_usage = writer->active_memtable_mem_consumption();
    // if the memtable writer just got flushed, don't flush it again
    if (mem_usage < threshold) {
        VLOG_DEBUG << "flushing active memtables, active mem usage "
                   << PrettyPrinter::print_bytes(mem_usage) << " is less than "
                   << PrettyPrinter::print_bytes(threshold) << ", skipping";
        return 0;
    }
    VLOG_DEBUG << "flushing active memtables, active mem usage "
               << PrettyPrinter::print_bytes(mem_usage);
    Status st = writer->flush_async();
    if (!st.ok()) {
        auto err_msg = fmt::format(
                "tablet writer failed to reduce mem consumption by flushing memtable, "
                "tablet_id={}, err={}",
                writer->tablet_id(), st.to_string());
        LOG(WARNING) << err_msg;
        static_cast<void>(writer->cancel_with_status(st));
        return 0;
    }
    return mem_usage;
}

void MemTableMemoryLimiter::refresh_mem_tracker() {
    std::lock_guard<std::mutex> l(_lock);
    _refresh_mem_tracker();
    std::stringstream ss;
    Limit limit = Limit::NONE;
    if (_soft_limit_reached()) {
        limit = _hard_limit_reached() ? Limit::HARD : Limit::SOFT;
        ss << "reached " << (limit == Limit::HARD ? "hard" : "soft") << " limit";
    } else if (_last_limit == Limit::NONE) {
        return;
    } else {
        ss << "ended " << (_last_limit == Limit::HARD ? "hard" : "soft") << " limit";
    }

    if (_last_limit == limit && _log_timer.elapsed_time() < LOG_INTERVAL) {
        return;
    }

    _last_limit = limit;
    _log_timer.reset();
    // if not exist load task, this log should not be printed.
    if (_mem_usage != 0) {
        LOG(INFO) << fmt::format(
                "{}, {}, load mem: {}, memtable writers num: {} (active: {}, write: {}, flush: {})",
                ss.str(), GlobalMemoryArbitrator::process_memory_used_details_str(),
                PrettyPrinter::print_bytes(_mem_tracker->consumption()), _writers.size(),
                PrettyPrinter::print_bytes(_active_mem_usage),
                PrettyPrinter::print_bytes(_write_mem_usage),
                PrettyPrinter::print_bytes(_flush_mem_usage));
    }
}

void MemTableMemoryLimiter::_refresh_mem_tracker() {
    _flush_mem_usage = 0;
    _write_mem_usage = 0;
    _active_mem_usage = 0;
    _active_writers.clear();
    for (auto it = _writers.begin(); it != _writers.end();) {
        if (auto writer = it->lock()) {
            auto active_usage = writer->active_memtable_mem_consumption();
            _active_mem_usage += active_usage;
            if (active_usage > 0) {
                _active_writers.push_back(writer);
            }
            _flush_mem_usage += writer->mem_consumption(MemType::FLUSH);
            _write_mem_usage += writer->mem_consumption(MemType::WRITE);
            ++it;
        } else {
            *it = std::move(_writers.back());
            _writers.pop_back();
        }
    }
    _mem_usage = _flush_mem_usage + _write_mem_usage;
    g_memtable_active_memory.set_value(_active_mem_usage);
    g_memtable_write_memory.set_value(_write_mem_usage);
    g_memtable_flush_memory.set_value(_flush_mem_usage);
    g_memtable_load_memory.set_value(_mem_usage);
    VLOG_DEBUG << "refreshed mem_tracker, num writers: " << _writers.size();
    _mem_tracker->set_consumption(_mem_usage);
    if (!_hard_limit_reached()) {
        _hard_limit_end_cond.notify_all();
    }
}

} // namespace doris<|MERGE_RESOLUTION|>--- conflicted
+++ resolved
@@ -79,16 +79,9 @@
 
 bool MemTableMemoryLimiter::_sys_avail_mem_less_than_warning_water_mark() {
     // reserve a small amount of memory so we do not trigger MinorGC
-<<<<<<< HEAD
     return doris::GlobalMemoryArbitrator::sys_mem_available() <
            doris::MemInfo::sys_mem_available_warning_water_mark() +
                    config::memtable_limiter_reserved_memory_bytes;
-=======
-    auto reserved_mem = doris::MemInfo::sys_mem_available_low_water_mark();
-    auto avail_mem_lack = doris::MemInfo::sys_mem_available_warning_water_mark() -
-                          doris::GlobalMemoryArbitrator::sys_mem_available();
-    return avail_mem_lack + reserved_mem;
->>>>>>> ec8467f5
 }
 
 bool MemTableMemoryLimiter::_process_used_mem_more_than_soft_mem_limit() {
